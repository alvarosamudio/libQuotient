--- conflicted
+++ resolved
@@ -14,7 +14,7 @@
 
 class RequestOpenIdTokenJob::Private
 {
-    public:
+public:
     QString accessToken;
     QString tokenType;
     QString matrixServerName;
@@ -22,13 +22,13 @@
 };
 
 static const auto RequestOpenIdTokenJobName =
-        QStringLiteral("RequestOpenIdTokenJob");
+    QStringLiteral("RequestOpenIdTokenJob");
 
 RequestOpenIdTokenJob::RequestOpenIdTokenJob(const QString& userId,
                                              const QJsonObject& body)
     : BaseJob(HttpVerb::Post, RequestOpenIdTokenJobName,
-              basePath % "/user/" % userId % "/openid/request_token"),
-      d(new Private)
+              basePath % "/user/" % userId % "/openid/request_token")
+    , d(new Private)
 {
     setRequestData(Data(toJson(body)));
 }
@@ -53,37 +53,21 @@
 {
     auto json = data.object();
     if (!json.contains("access_token"_ls))
-<<<<<<< HEAD
-        return { JsonParseError,
+        return { IncorrectResponse,
                  "The key 'access_token' not found in the response" };
     fromJson(json.value("access_token"_ls), d->accessToken);
     if (!json.contains("token_type"_ls))
-        return { JsonParseError,
+        return { IncorrectResponse,
                  "The key 'token_type' not found in the response" };
     fromJson(json.value("token_type"_ls), d->tokenType);
     if (!json.contains("matrix_server_name"_ls))
-        return { JsonParseError,
+        return { IncorrectResponse,
                  "The key 'matrix_server_name' not found in the response" };
     fromJson(json.value("matrix_server_name"_ls), d->matrixServerName);
     if (!json.contains("expires_in"_ls))
-        return { JsonParseError,
+        return { IncorrectResponse,
                  "The key 'expires_in' not found in the response" };
-=======
-        return { IncorrectResponse,
-            "The key 'access_token' not found in the response" };
-    fromJson(json.value("access_token"_ls), d->accessToken);
-    if (!json.contains("token_type"_ls))
-        return { IncorrectResponse,
-            "The key 'token_type' not found in the response" };
-    fromJson(json.value("token_type"_ls), d->tokenType);
-    if (!json.contains("matrix_server_name"_ls))
-        return { IncorrectResponse,
-            "The key 'matrix_server_name' not found in the response" };
-    fromJson(json.value("matrix_server_name"_ls), d->matrixServerName);
-    if (!json.contains("expires_in"_ls))
-        return { IncorrectResponse,
-            "The key 'expires_in' not found in the response" };
->>>>>>> 93f0c8fe
     fromJson(json.value("expires_in"_ls), d->expiresIn);
+
     return Success;
 }