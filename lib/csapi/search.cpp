/******************************************************************************
 * THIS FILE IS GENERATED - ANY EDITS WILL BE OVERWRITTEN
 */

#include "search.h"

#include "converters.h"

#include <QtCore/QStringBuilder>

using namespace QMatrixClient;

static const auto basePath = QStringLiteral("/_matrix/client/r0");

namespace QMatrixClient {
    // Converters

    template <> struct JsonObjectConverter<SearchJob::IncludeEventContext> {
        static void dumpTo(QJsonObject& jo,
                           const SearchJob::IncludeEventContext& pod)
        {
            addParam<IfNotEmpty>(jo, QStringLiteral("before_limit"),
                                 pod.beforeLimit);
            addParam<IfNotEmpty>(jo, QStringLiteral("after_limit"),
                                 pod.afterLimit);
            addParam<IfNotEmpty>(jo, QStringLiteral("include_profile"),
                                 pod.includeProfile);
        }
    };

    template <> struct JsonObjectConverter<SearchJob::Group> {
        static void dumpTo(QJsonObject& jo, const SearchJob::Group& pod)
        {
            addParam<IfNotEmpty>(jo, QStringLiteral("key"), pod.key);
        }
    };

    template <> struct JsonObjectConverter<SearchJob::Groupings> {
        static void dumpTo(QJsonObject& jo, const SearchJob::Groupings& pod)
        {
            addParam<IfNotEmpty>(jo, QStringLiteral("group_by"), pod.groupBy);
        }
    };

    template <> struct JsonObjectConverter<SearchJob::RoomEventsCriteria> {
        static void dumpTo(QJsonObject& jo,
                           const SearchJob::RoomEventsCriteria& pod)
        {
            addParam<>(jo, QStringLiteral("search_term"), pod.searchTerm);
            addParam<IfNotEmpty>(jo, QStringLiteral("keys"), pod.keys);
            addParam<IfNotEmpty>(jo, QStringLiteral("filter"), pod.filter);
            addParam<IfNotEmpty>(jo, QStringLiteral("order_by"), pod.orderBy);
            addParam<IfNotEmpty>(jo, QStringLiteral("event_context"),
                                 pod.eventContext);
            addParam<IfNotEmpty>(jo, QStringLiteral("include_state"),
                                 pod.includeState);
            addParam<IfNotEmpty>(jo, QStringLiteral("groupings"),
                                 pod.groupings);
        }
    };

    template <> struct JsonObjectConverter<SearchJob::Categories> {
        static void dumpTo(QJsonObject& jo, const SearchJob::Categories& pod)
        {
            addParam<IfNotEmpty>(jo, QStringLiteral("room_events"),
                                 pod.roomEvents);
        }
    };

    template <> struct JsonObjectConverter<SearchJob::UserProfile> {
        static void fillFrom(const QJsonObject& jo,
                             SearchJob::UserProfile& result)
        {
            fromJson(jo.value("displayname"_ls), result.displayname);
            fromJson(jo.value("avatar_url"_ls), result.avatarUrl);
        }
    };

    template <> struct JsonObjectConverter<SearchJob::EventContext> {
        static void fillFrom(const QJsonObject& jo,
                             SearchJob::EventContext& result)
        {
            fromJson(jo.value("start"_ls), result.begin);
            fromJson(jo.value("end"_ls), result.end);
            fromJson(jo.value("profile_info"_ls), result.profileInfo);
            fromJson(jo.value("events_before"_ls), result.eventsBefore);
            fromJson(jo.value("events_after"_ls), result.eventsAfter);
        }
    };

    template <> struct JsonObjectConverter<SearchJob::Result> {
        static void fillFrom(const QJsonObject& jo, SearchJob::Result& result)
        {
            fromJson(jo.value("rank"_ls), result.rank);
            fromJson(jo.value("result"_ls), result.result);
            fromJson(jo.value("context"_ls), result.context);
        }
    };

    template <> struct JsonObjectConverter<SearchJob::GroupValue> {
        static void fillFrom(const QJsonObject& jo,
                             SearchJob::GroupValue& result)
        {
            fromJson(jo.value("next_batch"_ls), result.nextBatch);
            fromJson(jo.value("order"_ls), result.order);
            fromJson(jo.value("results"_ls), result.results);
        }
    };

    template <> struct JsonObjectConverter<SearchJob::ResultRoomEvents> {
        static void fillFrom(const QJsonObject& jo,
                             SearchJob::ResultRoomEvents& result)
        {
            fromJson(jo.value("count"_ls), result.count);
            fromJson(jo.value("highlights"_ls), result.highlights);
            fromJson(jo.value("results"_ls), result.results);
            fromJson(jo.value("state"_ls), result.state);
            fromJson(jo.value("groups"_ls), result.groups);
            fromJson(jo.value("next_batch"_ls), result.nextBatch);
        }
    };

    template <> struct JsonObjectConverter<SearchJob::ResultCategories> {
        static void fillFrom(const QJsonObject& jo,
                             SearchJob::ResultCategories& result)
        {
            fromJson(jo.value("room_events"_ls), result.roomEvents);
        }
    };
} // namespace QMatrixClient

class SearchJob::Private
{
    public:
    ResultCategories searchCategories;
};

BaseJob::Query queryToSearch(const QString& nextBatch)
{
    BaseJob::Query _q;
    addParam<IfNotEmpty>(_q, QStringLiteral("next_batch"), nextBatch);
    return _q;
}

static const auto SearchJobName = QStringLiteral("SearchJob");

SearchJob::SearchJob(const Categories& searchCategories,
                     const QString& nextBatch)
    : BaseJob(HttpVerb::Post, SearchJobName, basePath % "/search",
              queryToSearch(nextBatch)),
      d(new Private)
{
    QJsonObject _data;
    addParam<>(_data, QStringLiteral("search_categories"), searchCategories);
    setRequestData(_data);
}

SearchJob::~SearchJob() = default;

const SearchJob::ResultCategories& SearchJob::searchCategories() const
{
    return d->searchCategories;
}

BaseJob::Status SearchJob::parseJson(const QJsonDocument& data)
{
    auto json = data.object();
    if (!json.contains("search_categories"_ls))
<<<<<<< HEAD
        return { JsonParseError,
                 "The key 'search_categories' not found in the response" };
=======
        return { IncorrectResponse,
            "The key 'search_categories' not found in the response" };
>>>>>>> 93f0c8fe
    fromJson(json.value("search_categories"_ls), d->searchCategories);
    return Success;
}<|MERGE_RESOLUTION|>--- conflicted
+++ resolved
@@ -12,126 +12,143 @@
 
 static const auto basePath = QStringLiteral("/_matrix/client/r0");
 
-namespace QMatrixClient {
-    // Converters
+// Converters
+namespace QMatrixClient
+{
 
-    template <> struct JsonObjectConverter<SearchJob::IncludeEventContext> {
-        static void dumpTo(QJsonObject& jo,
-                           const SearchJob::IncludeEventContext& pod)
-        {
-            addParam<IfNotEmpty>(jo, QStringLiteral("before_limit"),
-                                 pod.beforeLimit);
-            addParam<IfNotEmpty>(jo, QStringLiteral("after_limit"),
-                                 pod.afterLimit);
-            addParam<IfNotEmpty>(jo, QStringLiteral("include_profile"),
-                                 pod.includeProfile);
-        }
-    };
+template <>
+struct JsonObjectConverter<SearchJob::IncludeEventContext>
+{
+    static void dumpTo(QJsonObject& jo,
+                       const SearchJob::IncludeEventContext& pod)
+    {
+        addParam<IfNotEmpty>(jo, QStringLiteral("before_limit"),
+                             pod.beforeLimit);
+        addParam<IfNotEmpty>(jo, QStringLiteral("after_limit"), pod.afterLimit);
+        addParam<IfNotEmpty>(jo, QStringLiteral("include_profile"),
+                             pod.includeProfile);
+    }
+};
 
-    template <> struct JsonObjectConverter<SearchJob::Group> {
-        static void dumpTo(QJsonObject& jo, const SearchJob::Group& pod)
-        {
-            addParam<IfNotEmpty>(jo, QStringLiteral("key"), pod.key);
-        }
-    };
+template <>
+struct JsonObjectConverter<SearchJob::Group>
+{
+    static void dumpTo(QJsonObject& jo, const SearchJob::Group& pod)
+    {
+        addParam<IfNotEmpty>(jo, QStringLiteral("key"), pod.key);
+    }
+};
 
-    template <> struct JsonObjectConverter<SearchJob::Groupings> {
-        static void dumpTo(QJsonObject& jo, const SearchJob::Groupings& pod)
-        {
-            addParam<IfNotEmpty>(jo, QStringLiteral("group_by"), pod.groupBy);
-        }
-    };
+template <>
+struct JsonObjectConverter<SearchJob::Groupings>
+{
+    static void dumpTo(QJsonObject& jo, const SearchJob::Groupings& pod)
+    {
+        addParam<IfNotEmpty>(jo, QStringLiteral("group_by"), pod.groupBy);
+    }
+};
 
-    template <> struct JsonObjectConverter<SearchJob::RoomEventsCriteria> {
-        static void dumpTo(QJsonObject& jo,
-                           const SearchJob::RoomEventsCriteria& pod)
-        {
-            addParam<>(jo, QStringLiteral("search_term"), pod.searchTerm);
-            addParam<IfNotEmpty>(jo, QStringLiteral("keys"), pod.keys);
-            addParam<IfNotEmpty>(jo, QStringLiteral("filter"), pod.filter);
-            addParam<IfNotEmpty>(jo, QStringLiteral("order_by"), pod.orderBy);
-            addParam<IfNotEmpty>(jo, QStringLiteral("event_context"),
-                                 pod.eventContext);
-            addParam<IfNotEmpty>(jo, QStringLiteral("include_state"),
-                                 pod.includeState);
-            addParam<IfNotEmpty>(jo, QStringLiteral("groupings"),
-                                 pod.groupings);
-        }
-    };
+template <>
+struct JsonObjectConverter<SearchJob::RoomEventsCriteria>
+{
+    static void dumpTo(QJsonObject& jo, const SearchJob::RoomEventsCriteria& pod)
+    {
+        addParam<>(jo, QStringLiteral("search_term"), pod.searchTerm);
+        addParam<IfNotEmpty>(jo, QStringLiteral("keys"), pod.keys);
+        addParam<IfNotEmpty>(jo, QStringLiteral("filter"), pod.filter);
+        addParam<IfNotEmpty>(jo, QStringLiteral("order_by"), pod.orderBy);
+        addParam<IfNotEmpty>(jo, QStringLiteral("event_context"),
+                             pod.eventContext);
+        addParam<IfNotEmpty>(jo, QStringLiteral("include_state"),
+                             pod.includeState);
+        addParam<IfNotEmpty>(jo, QStringLiteral("groupings"), pod.groupings);
+    }
+};
 
-    template <> struct JsonObjectConverter<SearchJob::Categories> {
-        static void dumpTo(QJsonObject& jo, const SearchJob::Categories& pod)
-        {
-            addParam<IfNotEmpty>(jo, QStringLiteral("room_events"),
-                                 pod.roomEvents);
-        }
-    };
+template <>
+struct JsonObjectConverter<SearchJob::Categories>
+{
+    static void dumpTo(QJsonObject& jo, const SearchJob::Categories& pod)
+    {
+        addParam<IfNotEmpty>(jo, QStringLiteral("room_events"), pod.roomEvents);
+    }
+};
 
-    template <> struct JsonObjectConverter<SearchJob::UserProfile> {
-        static void fillFrom(const QJsonObject& jo,
-                             SearchJob::UserProfile& result)
-        {
-            fromJson(jo.value("displayname"_ls), result.displayname);
-            fromJson(jo.value("avatar_url"_ls), result.avatarUrl);
-        }
-    };
+template <>
+struct JsonObjectConverter<SearchJob::UserProfile>
+{
+    static void fillFrom(const QJsonObject& jo, SearchJob::UserProfile& result)
+    {
+        fromJson(jo.value("displayname"_ls), result.displayname);
+        fromJson(jo.value("avatar_url"_ls), result.avatarUrl);
+    }
+};
 
-    template <> struct JsonObjectConverter<SearchJob::EventContext> {
-        static void fillFrom(const QJsonObject& jo,
-                             SearchJob::EventContext& result)
-        {
-            fromJson(jo.value("start"_ls), result.begin);
-            fromJson(jo.value("end"_ls), result.end);
-            fromJson(jo.value("profile_info"_ls), result.profileInfo);
-            fromJson(jo.value("events_before"_ls), result.eventsBefore);
-            fromJson(jo.value("events_after"_ls), result.eventsAfter);
-        }
-    };
+template <>
+struct JsonObjectConverter<SearchJob::EventContext>
+{
+    static void fillFrom(const QJsonObject& jo, SearchJob::EventContext& result)
+    {
+        fromJson(jo.value("start"_ls), result.begin);
+        fromJson(jo.value("end"_ls), result.end);
+        fromJson(jo.value("profile_info"_ls), result.profileInfo);
+        fromJson(jo.value("events_before"_ls), result.eventsBefore);
+        fromJson(jo.value("events_after"_ls), result.eventsAfter);
+    }
+};
 
-    template <> struct JsonObjectConverter<SearchJob::Result> {
-        static void fillFrom(const QJsonObject& jo, SearchJob::Result& result)
-        {
-            fromJson(jo.value("rank"_ls), result.rank);
-            fromJson(jo.value("result"_ls), result.result);
-            fromJson(jo.value("context"_ls), result.context);
-        }
-    };
+template <>
+struct JsonObjectConverter<SearchJob::Result>
+{
+    static void fillFrom(const QJsonObject& jo, SearchJob::Result& result)
+    {
+        fromJson(jo.value("rank"_ls), result.rank);
+        fromJson(jo.value("result"_ls), result.result);
+        fromJson(jo.value("context"_ls), result.context);
+    }
+};
 
-    template <> struct JsonObjectConverter<SearchJob::GroupValue> {
-        static void fillFrom(const QJsonObject& jo,
-                             SearchJob::GroupValue& result)
-        {
-            fromJson(jo.value("next_batch"_ls), result.nextBatch);
-            fromJson(jo.value("order"_ls), result.order);
-            fromJson(jo.value("results"_ls), result.results);
-        }
-    };
+template <>
+struct JsonObjectConverter<SearchJob::GroupValue>
+{
+    static void fillFrom(const QJsonObject& jo, SearchJob::GroupValue& result)
+    {
+        fromJson(jo.value("next_batch"_ls), result.nextBatch);
+        fromJson(jo.value("order"_ls), result.order);
+        fromJson(jo.value("results"_ls), result.results);
+    }
+};
 
-    template <> struct JsonObjectConverter<SearchJob::ResultRoomEvents> {
-        static void fillFrom(const QJsonObject& jo,
-                             SearchJob::ResultRoomEvents& result)
-        {
-            fromJson(jo.value("count"_ls), result.count);
-            fromJson(jo.value("highlights"_ls), result.highlights);
-            fromJson(jo.value("results"_ls), result.results);
-            fromJson(jo.value("state"_ls), result.state);
-            fromJson(jo.value("groups"_ls), result.groups);
-            fromJson(jo.value("next_batch"_ls), result.nextBatch);
-        }
-    };
+template <>
+struct JsonObjectConverter<SearchJob::ResultRoomEvents>
+{
+    static void fillFrom(const QJsonObject& jo,
+                         SearchJob::ResultRoomEvents& result)
+    {
+        fromJson(jo.value("count"_ls), result.count);
+        fromJson(jo.value("highlights"_ls), result.highlights);
+        fromJson(jo.value("results"_ls), result.results);
+        fromJson(jo.value("state"_ls), result.state);
+        fromJson(jo.value("groups"_ls), result.groups);
+        fromJson(jo.value("next_batch"_ls), result.nextBatch);
+    }
+};
 
-    template <> struct JsonObjectConverter<SearchJob::ResultCategories> {
-        static void fillFrom(const QJsonObject& jo,
-                             SearchJob::ResultCategories& result)
-        {
-            fromJson(jo.value("room_events"_ls), result.roomEvents);
-        }
-    };
+template <>
+struct JsonObjectConverter<SearchJob::ResultCategories>
+{
+    static void fillFrom(const QJsonObject& jo,
+                         SearchJob::ResultCategories& result)
+    {
+        fromJson(jo.value("room_events"_ls), result.roomEvents);
+    }
+};
+
 } // namespace QMatrixClient
 
 class SearchJob::Private
 {
-    public:
+public:
     ResultCategories searchCategories;
 };
 
@@ -147,8 +164,8 @@
 SearchJob::SearchJob(const Categories& searchCategories,
                      const QString& nextBatch)
     : BaseJob(HttpVerb::Post, SearchJobName, basePath % "/search",
-              queryToSearch(nextBatch)),
-      d(new Private)
+              queryToSearch(nextBatch))
+    , d(new Private)
 {
     QJsonObject _data;
     addParam<>(_data, QStringLiteral("search_categories"), searchCategories);
@@ -166,13 +183,9 @@
 {
     auto json = data.object();
     if (!json.contains("search_categories"_ls))
-<<<<<<< HEAD
-        return { JsonParseError,
+        return { IncorrectResponse,
                  "The key 'search_categories' not found in the response" };
-=======
-        return { IncorrectResponse,
-            "The key 'search_categories' not found in the response" };
->>>>>>> 93f0c8fe
     fromJson(json.value("search_categories"_ls), d->searchCategories);
+
     return Success;
 }