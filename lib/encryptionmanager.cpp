#include "encryptionmanager.h"

#include "connection.h"

#include "csapi/keys.h"
<<<<<<< HEAD

#include <QtCore/QHash>
#include <QtCore/QStringBuilder>

#include <account.h> // QtOlm
#include <functional>
#include <memory>
=======
#include "connection.h"
#include "e2ee.h"
>>>>>>> 5b236dfe

using namespace QMatrixClient;
using namespace QtOlm;
using std::move;

<<<<<<< HEAD
static const auto ed25519Name = QStringLiteral("ed25519");
static const auto Curve25519Name = QStringLiteral("curve25519");
static const auto SignedCurve25519Name = QStringLiteral("signed_curve25519");
static const auto OlmV1Curve25519AesSha2AlgoName =
    QStringLiteral("m.olm.v1.curve25519-aes-sha2");
static const auto MegolmV1AesSha2AlgoName =
    QStringLiteral("m.megolm.v1.aes-sha2");
static const QStringList SupportedAlgorithms = { OlmV1Curve25519AesSha2AlgoName,
                                                 MegolmV1AesSha2AlgoName };

class EncryptionManager::Private
{
public:
    explicit Private(const QByteArray& encryptionAccountPickle,
                     float signedKeysProportion, float oneTimeKeyThreshold)
        : signedKeysProportion(move(signedKeysProportion))
        , oneTimeKeyThreshold(move(oneTimeKeyThreshold))
    {
        Q_ASSERT((0 <= signedKeysProportion) && (signedKeysProportion <= 1));
        Q_ASSERT((0 <= oneTimeKeyThreshold) && (oneTimeKeyThreshold <= 1));
        if (encryptionAccountPickle.isEmpty()) {
            olmAccount.reset(new Account());
        } else {
            olmAccount.reset(
                new Account(encryptionAccountPickle)); // TODO: passphrase even
                                                       // with qtkeychain?
=======
class EncryptionManager::Private
{
    public:
        explicit Private(const QByteArray& encryptionAccountPickle, float signedKeysProportion, float oneTimeKeyThreshold)
            : signedKeysProportion(move(signedKeysProportion)),
              oneTimeKeyThreshold(move(oneTimeKeyThreshold))
        {
            Q_ASSERT((0 <= signedKeysProportion) && (signedKeysProportion <= 1));
            Q_ASSERT((0 <= oneTimeKeyThreshold) && (oneTimeKeyThreshold <= 1));
            if (encryptionAccountPickle.isEmpty())
            {
                olmAccount.reset(new Account());
            } else {
                olmAccount.reset(new Account(encryptionAccountPickle)); // TODO: passphrase even with qtkeychain?
            }
            /*
             * Note about targetKeysNumber:
             *
             * From: https://github.com/Zil0/matrix-python-sdk/
             * File: matrix_client/crypto/olm_device.py
             *
             * Try to maintain half the number of one-time keys libolm can hold uploaded
             * on the HS. This is because some keys will be claimed by peers but not
             * used instantly, and we want them to stay in libolm, until the limit is reached
             * and it starts discarding keys, starting by the oldest.
             */
             targetKeysNumber = olmAccount->maxOneTimeKeys(); // 2 // see note below
             targetOneTimeKeyCounts =
             {
                 {SignedCurve25519Key, qRound(signedKeysProportion * targetKeysNumber)},
                 {Curve25519Key, qRound((1-signedKeysProportion) * targetKeysNumber)}
             };
>>>>>>> 5b236dfe
        }
        /*
         * Note about targetKeysNumber:
         *
         * From: https://github.com/Zil0/matrix-python-sdk/
         * File: matrix_client/crypto/olm_device.py
         *
         * Try to maintain half the number of one-time keys libolm can hold
         * uploaded on the HS. This is because some keys will be claimed by
         * peers but not used instantly, and we want them to stay in libolm,
         * until the limit is reached and it starts discarding keys, starting by
         * the oldest.
         */
        targetKeysNumber = olmAccount->maxOneTimeKeys(); // 2 // see note below
        targetOneTimeKeyCounts = {
            { SignedCurve25519Name,
              qRound(signedKeysProportion * targetKeysNumber) },
            { Curve25519Name,
              qRound((1 - signedKeysProportion) * targetKeysNumber) }
        };
    }
    ~Private() = default;

    UploadKeysJob* uploadIdentityKeysJob = nullptr;
    UploadKeysJob* uploadOneTimeKeysJob = nullptr;

    QScopedPointer<Account> olmAccount;

    float signedKeysProportion;
    float oneTimeKeyThreshold;
    int targetKeysNumber;

    void updateKeysToUpload();
    bool oneTimeKeyShouldUpload();

    QHash<QString, int> oneTimeKeyCounts;
    void setOneTimeKeyCounts(const QHash<QString, int> oneTimeKeyCountsNewValue)
    {
        oneTimeKeyCounts = oneTimeKeyCountsNewValue;
        updateKeysToUpload();
    }
    QHash<QString, int> oneTimeKeysToUploadCounts;
    QHash<QString, int> targetOneTimeKeyCounts;
};

EncryptionManager::EncryptionManager(const QByteArray& encryptionAccountPickle,
                                     float signedKeysProportion,
                                     float oneTimeKeyThreshold, QObject* parent)
    : QObject(parent)
    , d(std::make_unique<Private>(std::move(encryptionAccountPickle),
                                  std::move(signedKeysProportion),
                                  std::move(oneTimeKeyThreshold)))
{}

EncryptionManager::~EncryptionManager() = default;

void EncryptionManager::uploadIdentityKeys(Connection* connection)
{
    // https://matrix.org/docs/spec/client_server/latest#post-matrix-client-r0-keys-upload
    DeviceKeys deviceKeys {
        /*
         * The ID of the user the device belongs to. Must match the user ID used
         * when logging in. The ID of the device these keys belong to. Must
         * match the device ID used when logging in. The encryption algorithms
         * supported by this device.
         */
        connection->userId(),
        connection->deviceId(),
        SupportedAlgorithms,
        /*
         * Public identity keys. The names of the properties should be in the
         * format <algorithm>:<device_id>. The keys themselves should be encoded
         * as specified by the key algorithm.
         */
<<<<<<< HEAD
        { { Curve25519Name + QStringLiteral(":") + connection->deviceId(),
            d->olmAccount->curve25519IdentityKey() },
          { ed25519Name + QStringLiteral(":") + connection->deviceId(),
            d->olmAccount->ed25519IdentityKey() } },
        /* signatures should be provided after the unsigned deviceKeys
           generation */
=======
        {
            {
                Curve25519Key + QStringLiteral(":") + connection->deviceId(),
                        d->olmAccount->curve25519IdentityKey()
            },
            {
                Ed25519Key + QStringLiteral(":") + connection->deviceId(),
                        d->olmAccount->ed25519IdentityKey()
            }
        },
        /* signatures should be provided after the unsigned deviceKeys generation */
>>>>>>> 5b236dfe
        {}
    };

    QJsonObject deviceKeysJsonObject = toJson(deviceKeys);
    /* additionally removing signatures key,
     * since we could not initialize deviceKeys
     * without an empty signatures value:
     */
    deviceKeysJsonObject.remove(QStringLiteral("signatures"));
    /*
     * Signatures for the device key object.
     * A map from user ID, to a map from <algorithm>:<device_id> to the
     * signature. The signature is calculated using the process called Signing
     * JSON.
     */
<<<<<<< HEAD
    deviceKeys.signatures = {
        { connection->userId(),
          { { ed25519Name + QStringLiteral(":") + connection->deviceId(),
              d->olmAccount->sign(deviceKeysJsonObject) } } }
=======
    deviceKeys.signatures =
    {
        {
            connection->userId(),
            {
                {
                    Ed25519Key + QStringLiteral(":") + connection->deviceId(),
                            d->olmAccount->sign(deviceKeysJsonObject)
                }
            }
        }
>>>>>>> 5b236dfe
    };

    connect(d->uploadIdentityKeysJob, &BaseJob::success, this, [this] {
        d->setOneTimeKeyCounts(d->uploadIdentityKeysJob->oneTimeKeyCounts());
        qDebug() << QString("Uploaded identity keys.");
    });
    d->uploadIdentityKeysJob = connection->callApi<UploadKeysJob>(deviceKeys);
}

void EncryptionManager::uploadOneTimeKeys(Connection* connection,
                                          bool forceUpdate)
{
    if (forceUpdate || d->oneTimeKeyCounts.isEmpty()) {
        auto job = connection->callApi<UploadKeysJob>();
        connect(job, &BaseJob::success, this, [job, this] {
            d->setOneTimeKeyCounts(job->oneTimeKeyCounts());
        });
    }

<<<<<<< HEAD
    int signedKeysToUploadCount =
        d->oneTimeKeysToUploadCounts.value(SignedCurve25519Name, 0);
    int unsignedKeysToUploadCount =
        d->oneTimeKeysToUploadCounts.value(Curve25519Name, 0);
=======
    int signedKeysToUploadCount = d->oneTimeKeysToUploadCounts.value(SignedCurve25519Key, 0);
    int unsignedKeysToUploadCount = d->oneTimeKeysToUploadCounts.value(Curve25519Key, 0);
>>>>>>> 5b236dfe

    d->olmAccount->generateOneTimeKeys(signedKeysToUploadCount
                                       + unsignedKeysToUploadCount);

    QHash<QString, QVariant> oneTimeKeys = {};
    const auto& olmAccountCurve25519OneTimeKeys =
        d->olmAccount->curve25519OneTimeKeys();

    int oneTimeKeysCounter = 0;
    for (auto it = olmAccountCurve25519OneTimeKeys.cbegin();
         it != olmAccountCurve25519OneTimeKeys.cend(); ++it) {
        QString keyId = it.key();
        QString keyType;
        QVariant key;
        if (oneTimeKeysCounter < signedKeysToUploadCount) {
            QJsonObject message { { QStringLiteral("key"),
                                    it.value().toString() } };
            key = d->olmAccount->sign(message);
            keyType = SignedCurve25519Key;

        } else {
            key = it.value();
            keyType = Curve25519Key;
        }
        ++oneTimeKeysCounter;
        oneTimeKeys.insert(QString("%1:%2").arg(keyType).arg(keyId), key);
    }

    d->uploadOneTimeKeysJob = connection->callApi<UploadKeysJob>(none,
                                                                 oneTimeKeys);
    d->olmAccount->markKeysAsPublished();
    qDebug() << QString("Uploaded new one-time keys: %1 signed, %2 unsigned.")
                    .arg(signedKeysToUploadCount)
                    .arg(unsignedKeysToUploadCount);
}

QByteArray EncryptionManager::olmAccountPickle()
{
    return d->olmAccount->pickle(); // TODO: passphrase even with qtkeychain?
}

QtOlm::Account* EncryptionManager::account() const
{
    return d->olmAccount.data();
}

void EncryptionManager::Private::updateKeysToUpload()
{
    for (auto it = targetOneTimeKeyCounts.cbegin();
         it != targetOneTimeKeyCounts.cend(); ++it) {
        int numKeys = oneTimeKeyCounts.value(it.key(), 0);
        int numToCreate = qMax(it.value() - numKeys, 0);
        oneTimeKeysToUploadCounts.insert(it.key(), numToCreate);
    }
}

bool EncryptionManager::Private::oneTimeKeyShouldUpload()
{
    if (oneTimeKeyCounts.empty())
        return true;
    for (auto it = targetOneTimeKeyCounts.cbegin();
         it != targetOneTimeKeyCounts.cend(); ++it) {
        if (oneTimeKeyCounts.value(it.key(), 0)
            < it.value() * oneTimeKeyThreshold)
            return true;
    }
    return false;
}<|MERGE_RESOLUTION|>--- conflicted
+++ resolved
@@ -1,9 +1,9 @@
 #include "encryptionmanager.h"
 
 #include "connection.h"
+#include "e2ee.h"
 
 #include "csapi/keys.h"
-<<<<<<< HEAD
 
 #include <QtCore/QHash>
 #include <QtCore/QStringBuilder>
@@ -11,25 +11,10 @@
 #include <account.h> // QtOlm
 #include <functional>
 #include <memory>
-=======
-#include "connection.h"
-#include "e2ee.h"
->>>>>>> 5b236dfe
 
 using namespace QMatrixClient;
 using namespace QtOlm;
 using std::move;
-
-<<<<<<< HEAD
-static const auto ed25519Name = QStringLiteral("ed25519");
-static const auto Curve25519Name = QStringLiteral("curve25519");
-static const auto SignedCurve25519Name = QStringLiteral("signed_curve25519");
-static const auto OlmV1Curve25519AesSha2AlgoName =
-    QStringLiteral("m.olm.v1.curve25519-aes-sha2");
-static const auto MegolmV1AesSha2AlgoName =
-    QStringLiteral("m.megolm.v1.aes-sha2");
-static const QStringList SupportedAlgorithms = { OlmV1Curve25519AesSha2AlgoName,
-                                                 MegolmV1AesSha2AlgoName };
 
 class EncryptionManager::Private
 {
@@ -47,40 +32,6 @@
             olmAccount.reset(
                 new Account(encryptionAccountPickle)); // TODO: passphrase even
                                                        // with qtkeychain?
-=======
-class EncryptionManager::Private
-{
-    public:
-        explicit Private(const QByteArray& encryptionAccountPickle, float signedKeysProportion, float oneTimeKeyThreshold)
-            : signedKeysProportion(move(signedKeysProportion)),
-              oneTimeKeyThreshold(move(oneTimeKeyThreshold))
-        {
-            Q_ASSERT((0 <= signedKeysProportion) && (signedKeysProportion <= 1));
-            Q_ASSERT((0 <= oneTimeKeyThreshold) && (oneTimeKeyThreshold <= 1));
-            if (encryptionAccountPickle.isEmpty())
-            {
-                olmAccount.reset(new Account());
-            } else {
-                olmAccount.reset(new Account(encryptionAccountPickle)); // TODO: passphrase even with qtkeychain?
-            }
-            /*
-             * Note about targetKeysNumber:
-             *
-             * From: https://github.com/Zil0/matrix-python-sdk/
-             * File: matrix_client/crypto/olm_device.py
-             *
-             * Try to maintain half the number of one-time keys libolm can hold uploaded
-             * on the HS. This is because some keys will be claimed by peers but not
-             * used instantly, and we want them to stay in libolm, until the limit is reached
-             * and it starts discarding keys, starting by the oldest.
-             */
-             targetKeysNumber = olmAccount->maxOneTimeKeys(); // 2 // see note below
-             targetOneTimeKeyCounts =
-             {
-                 {SignedCurve25519Key, qRound(signedKeysProportion * targetKeysNumber)},
-                 {Curve25519Key, qRound((1-signedKeysProportion) * targetKeysNumber)}
-             };
->>>>>>> 5b236dfe
         }
         /*
          * Note about targetKeysNumber:
@@ -96,9 +47,9 @@
          */
         targetKeysNumber = olmAccount->maxOneTimeKeys(); // 2 // see note below
         targetOneTimeKeyCounts = {
-            { SignedCurve25519Name,
+            { SignedCurve25519Key,
               qRound(signedKeysProportion * targetKeysNumber) },
-            { Curve25519Name,
+            { Curve25519Key,
               qRound((1 - signedKeysProportion) * targetKeysNumber) }
         };
     }
@@ -155,26 +106,12 @@
          * format <algorithm>:<device_id>. The keys themselves should be encoded
          * as specified by the key algorithm.
          */
-<<<<<<< HEAD
-        { { Curve25519Name + QStringLiteral(":") + connection->deviceId(),
+        { { Curve25519Key + QStringLiteral(":") + connection->deviceId(),
             d->olmAccount->curve25519IdentityKey() },
-          { ed25519Name + QStringLiteral(":") + connection->deviceId(),
+          { Ed25519Key + QStringLiteral(":") + connection->deviceId(),
             d->olmAccount->ed25519IdentityKey() } },
         /* signatures should be provided after the unsigned deviceKeys
            generation */
-=======
-        {
-            {
-                Curve25519Key + QStringLiteral(":") + connection->deviceId(),
-                        d->olmAccount->curve25519IdentityKey()
-            },
-            {
-                Ed25519Key + QStringLiteral(":") + connection->deviceId(),
-                        d->olmAccount->ed25519IdentityKey()
-            }
-        },
-        /* signatures should be provided after the unsigned deviceKeys generation */
->>>>>>> 5b236dfe
         {}
     };
 
@@ -190,24 +127,10 @@
      * signature. The signature is calculated using the process called Signing
      * JSON.
      */
-<<<<<<< HEAD
     deviceKeys.signatures = {
         { connection->userId(),
-          { { ed25519Name + QStringLiteral(":") + connection->deviceId(),
+          { { Ed25519Key + QStringLiteral(":") + connection->deviceId(),
               d->olmAccount->sign(deviceKeysJsonObject) } } }
-=======
-    deviceKeys.signatures =
-    {
-        {
-            connection->userId(),
-            {
-                {
-                    Ed25519Key + QStringLiteral(":") + connection->deviceId(),
-                            d->olmAccount->sign(deviceKeysJsonObject)
-                }
-            }
-        }
->>>>>>> 5b236dfe
     };
 
     connect(d->uploadIdentityKeysJob, &BaseJob::success, this, [this] {
@@ -227,15 +150,10 @@
         });
     }
 
-<<<<<<< HEAD
     int signedKeysToUploadCount =
-        d->oneTimeKeysToUploadCounts.value(SignedCurve25519Name, 0);
+        d->oneTimeKeysToUploadCounts.value(SignedCurve25519Key, 0);
     int unsignedKeysToUploadCount =
-        d->oneTimeKeysToUploadCounts.value(Curve25519Name, 0);
-=======
-    int signedKeysToUploadCount = d->oneTimeKeysToUploadCounts.value(SignedCurve25519Key, 0);
-    int unsignedKeysToUploadCount = d->oneTimeKeysToUploadCounts.value(Curve25519Key, 0);
->>>>>>> 5b236dfe
+        d->oneTimeKeysToUploadCounts.value(Curve25519Key, 0);
 
     d->olmAccount->generateOneTimeKeys(signedKeysToUploadCount
                                        + unsignedKeysToUploadCount);
