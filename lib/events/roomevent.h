/******************************************************************************
 * Copyright (C) 2018 Kitsune Ral <kitsune-ral@users.sf.net>
 *
 * This library is free software; you can redistribute it and/or
 * modify it under the terms of the GNU Lesser General Public
 * License as published by the Free Software Foundation; either
 * version 2.1 of the License, or (at your option) any later version.
 *
 * This library is distributed in the hope that it will be useful,
 * but WITHOUT ANY WARRANTY; without even the implied warranty of
 * MERCHANTABILITY or FITNESS FOR A PARTICULAR PURPOSE.  See the GNU
 * Lesser General Public License for more details.
 *
 * You should have received a copy of the GNU Lesser General Public
 * License along with this library; if not, write to the Free Software
 * Foundation, Inc., 51 Franklin Street, Fifth Floor, Boston, MA  02110-1301 USA
 */

#pragma once

#include "event.h"

#include <QtCore/QDateTime>

namespace QMatrixClient
{
class RedactionEvent;

/** This class corresponds to m.room.* events */
class RoomEvent : public Event
{
    Q_GADGET
    Q_PROPERTY(QString id READ id)
    Q_PROPERTY(QDateTime timestamp READ timestamp CONSTANT)
    Q_PROPERTY(QString roomId READ roomId CONSTANT)
    Q_PROPERTY(QString senderId READ senderId CONSTANT)
    Q_PROPERTY(QString redactionReason READ redactionReason)
    Q_PROPERTY(bool isRedacted READ isRedacted)
    Q_PROPERTY(QString transactionId READ transactionId WRITE setTransactionId)
public:
    using factory_t = EventFactory<RoomEvent>;

    // RedactionEvent is an incomplete type here so we cannot inline
    // constructors and destructors and we cannot use 'using'.
    RoomEvent(Type type, event_mtype_t matrixType,
              const QJsonObject& contentJson = {});
    RoomEvent(Type type, const QJsonObject& json);
    ~RoomEvent() override;

<<<<<<< HEAD
    QString id() const;
    QDateTime timestamp() const;
    QString roomId() const;
    QString senderId() const;
    bool isRedacted() const { return bool(_redactedBecause); }
    const event_ptr_tt<RedactionEvent>& redactedBecause() const
    {
        return _redactedBecause;
    }
    QString redactionReason() const;
    QString transactionId() const;
    QString stateKey() const;
=======
            QString id() const;
            QDateTime timestamp() const;
            QString roomId() const;
            QString senderId() const;
            bool isReplaced() const;
            QString replacedBy() const;
            bool isRedacted() const { return bool(_redactedBecause); }
            const event_ptr_tt<RedactionEvent>& redactedBecause() const
            {
                return _redactedBecause;
            }
            QString redactionReason() const;
            QString transactionId() const;
            QString stateKey() const;
>>>>>>> 5b236dfe

    void setRoomId(const QString& roomId);
    void setSender(const QString& senderId);

    /**
     * Sets the transaction id for locally created events. This should be
     * done before the event is exposed to any code using the respective
     * Q_PROPERTY.
     *
     * \param txnId - transaction id, normally obtained from
     * Connection::generateTxnId()
     */
    void setTransactionId(const QString& txnId);

    /**
     * Sets event id for locally created events
     *
     * When a new event is created locally, it has no server id yet.
     * This function allows to add the id once the confirmation from
     * the server is received. There should be no id set previously
     * in the event. It's the responsibility of the code calling addId()
     * to notify clients that use Q_PROPERTY(id) about its change
     */
    void addId(const QString& newId);

private:
    event_ptr_tt<RedactionEvent> _redactedBecause;
};
using RoomEventPtr = event_ptr_tt<RoomEvent>;
using RoomEvents = EventsArray<RoomEvent>;
using RoomEventsRange = Range<RoomEvents>;

class CallEventBase : public RoomEvent
{
public:
    CallEventBase(Type type, event_mtype_t matrixType, const QString& callId,
                  int version, const QJsonObject& contentJson = {});
    CallEventBase(Type type, const QJsonObject& json);
    ~CallEventBase() override = default;
    bool isCallEvent() const override { return true; }

    QString callId() const { return content<QString>("call_id"_ls); }
    int version() const { return content<int>("version"_ls); }
};
} // namespace QMatrixClient
Q_DECLARE_METATYPE(QMatrixClient::RoomEvent*)
Q_DECLARE_METATYPE(const QMatrixClient::RoomEvent*)<|MERGE_RESOLUTION|>--- conflicted
+++ resolved
@@ -47,11 +47,12 @@
     RoomEvent(Type type, const QJsonObject& json);
     ~RoomEvent() override;
 
-<<<<<<< HEAD
     QString id() const;
     QDateTime timestamp() const;
     QString roomId() const;
     QString senderId() const;
+    bool isReplaced() const;
+    QString replacedBy() const;
     bool isRedacted() const { return bool(_redactedBecause); }
     const event_ptr_tt<RedactionEvent>& redactedBecause() const
     {
@@ -60,22 +61,6 @@
     QString redactionReason() const;
     QString transactionId() const;
     QString stateKey() const;
-=======
-            QString id() const;
-            QDateTime timestamp() const;
-            QString roomId() const;
-            QString senderId() const;
-            bool isReplaced() const;
-            QString replacedBy() const;
-            bool isRedacted() const { return bool(_redactedBecause); }
-            const event_ptr_tt<RedactionEvent>& redactedBecause() const
-            {
-                return _redactedBecause;
-            }
-            QString redactionReason() const;
-            QString transactionId() const;
-            QString stateKey() const;
->>>>>>> 5b236dfe
 
     void setRoomId(const QString& roomId);
     void setSender(const QString& senderId);
