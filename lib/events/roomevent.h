--- conflicted
+++ resolved
@@ -60,7 +60,9 @@
     QString transactionId() const;
     QString stateKey() const;
 
-<<<<<<< HEAD
+    void setRoomId(const QString& roomId);
+    void setSender(const QString& senderId);
+
     /**
      * Sets the transaction id for locally created events. This should be
      * done before the event is exposed to any code using the respective
@@ -70,20 +72,6 @@
      * Connection::generateTxnId()
      */
     void setTransactionId(const QString& txnId);
-=======
-            void setRoomId(const QString& roomId);
-            void setSender(const QString& senderId);
-
-            /**
-             * Sets the transaction id for locally created events. This should be
-             * done before the event is exposed to any code using the respective
-             * Q_PROPERTY.
-             *
-             * \param txnId - transaction id, normally obtained from
-             * Connection::generateTxnId()
-             */
-            void setTransactionId(const QString& txnId);
->>>>>>> 651478c1
 
     /**
      * Sets event id for locally created events
