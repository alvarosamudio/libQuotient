--- conflicted
+++ resolved
@@ -125,11 +125,7 @@
 {
     if( d->reply->error() != QNetworkReply::NoError )
     {
-<<<<<<< HEAD
-        qDebug() << "NetworkError:" << d->reply->errorString();
-=======
         qDebug() << "NetworkError!!!" << d->reply->error();
->>>>>>> 00a73167
         fail( NetworkError, d->reply->errorString() );
         return;
     }
