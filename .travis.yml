--- conflicted
+++ resolved
@@ -1,34 +1,26 @@
 language: cpp
 
-<<<<<<< HEAD
-=======
 os: [ linux, osx ]
 
 compiler: [ gcc, clang ]
 
->>>>>>> a4a11293
 addons:
   apt:
     sources:
     - ubuntu-toolchain-r-test
-<<<<<<< HEAD
-    - llvm-toolchain-precise-3.8
+    - sourceline: 'ppa:beineri/opt-qt563-trusty'
     packages:
     - g++-5
-    - clang-3.8
-    - qt5-default
+    - qt56base
 
 matrix:
-  include:
-  - os: linux
-    env: [ ENV_EVAL="CC=gcc-5 && CXX=g++-5" ]
-  - os: linux
-    env: [ ENV_EVAL="CC=clang-3.8 && CXX=clang++-3.8" ]
-  - os: osx
-    env: [ ENV_EVAL="brew update && brew install qt5 && CMAKE_PREFIX_PATH=/usr/local/opt/qt" ]
+  exclude: [ { os: osx, compiler: gcc } ]
+
+before_install:
+- if [ "$TRAVIS_OS_NAME" = "osx" ]; then brew update; brew install qt5; export PATH="$PATH:/usr/local/opt/qt/bin"; fi
+- if [ "$TRAVIS_OS_NAME" = "linux" ]; then . /opt/qt56/bin/qt56-env.sh; fi
 
 install:
-- eval "${ENV_EVAL}"
 - git clone https://github.com/QMatrixClient/matrix-doc.git
 - git clone --recursive https://github.com/KitsuneRal/gtad.git
 - pushd gtad
@@ -42,29 +34,9 @@
 - cmake --build . --target update-api
 
 script:
- - cmake --build .
- - cd ..
- - qmake qmc-example.pro && make all
-=======
-    - sourceline: 'ppa:beineri/opt-qt563-trusty'
-    packages:
-    - g++-5
-    - qt56base
-
-matrix:
-  exclude: [ { os: osx, compiler: gcc } ]
-
-install:
-- if [ "$TRAVIS_OS_NAME" = "osx" ]; then brew update; brew install qt5; export PATH="$PATH:/usr/local/opt/qt/bin"; fi
-- if [ "$TRAVIS_OS_NAME" = "linux" ]; then . /opt/qt56/bin/qt56-env.sh; fi
-
-script:
-- mkdir build && cd build
-- cmake ..
 - cmake --build . --target all
 - cd ..
 - qmake qmc-example.pro && make all
->>>>>>> a4a11293
 
 notifications:
   webhooks:
