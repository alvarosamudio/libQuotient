/******************************************************************************
 * Copyright (C) 2015 Felix Rohrbach <kde@fxrh.de>
 *
 * This library is free software; you can redistribute it and/or
 * modify it under the terms of the GNU Lesser General Public
 * License as published by the Free Software Foundation; either
 * version 2.1 of the License, or (at your option) any later version.
 *
 * This library is distributed in the hope that it will be useful,
 * but WITHOUT ANY WARRANTY; without even the implied warranty of
 * MERCHANTABILITY or FITNESS FOR A PARTICULAR PURPOSE.  See the GNU
 * Lesser General Public License for more details.
 *
 * You should have received a copy of the GNU Lesser General Public
 * License along with this library; if not, write to the Free Software
 * Foundation, Inc., 51 Franklin Street, Fifth Floor, Boston, MA  02110-1301  USA
 */

#include "connection.h"
#include "connectiondata.h"
#include "user.h"
#include "events/event.h"
#include "room.h"
#include "jobs/generated/login.h"
#include "jobs/generated/logout.h"
#include "jobs/sendeventjob.h"
#include "jobs/postreceiptjob.h"
#include "jobs/joinroomjob.h"
#include "jobs/roommessagesjob.h"
#include "jobs/syncjob.h"
#include "jobs/mediathumbnailjob.h"

#include <QtNetwork/QDnsLookup>
#include <QtCore/QFile>
#include <QtCore/QDir>
#include <QtCore/QFileInfo>
#include <QtCore/QStandardPaths>
#include <QtCore/QStringBuilder>
#include <QtCore/QElapsedTimer>
#include <QtCore/QRegularExpression>

using namespace QMatrixClient;

class Connection::Private
{
    public:
        explicit Private(const QUrl& serverUrl)
            : q(nullptr)
            , data(new ConnectionData(serverUrl))
        { }
        Q_DISABLE_COPY(Private)
        Private(Private&&) = delete;
        Private operator=(Private&&) = delete;

        Connection* q;
        std::unique_ptr<ConnectionData> data;
        // A complex key below is a pair of room name and whether its
        // state is Invited. The spec mandates to keep Invited room state
        // separately so we should, e.g., keep objects for Invite and
        // Leave state of the same room.
        QHash<QPair<QString, bool>, Room*> roomMap;
        QHash<QString, User*> userMap;
        QString userId;

        SyncJob* syncJob = nullptr;

        bool cacheState = true;

        void connectWithToken(const QString& user, const QString& accessToken,
                              const QString& deviceId);
};

Connection::Connection(const QUrl& server, QObject* parent)
    : QObject(parent)
    , d(new Private(server))
{
    d->q = this; // All d initialization should occur before this line
}

Connection::Connection()
    : Connection(QUrl("https://matrix.org"))
{
}

Connection::~Connection()
{
    qCDebug(MAIN) << "deconstructing connection object for" << d->userId;
    stopSync();
    delete d;
}

void Connection::resolveServer(const QString& mxidOrDomain)
{
    // At this point we may have something as complex as
    // @username:[IPv6:address]:port, or as simple as a plain domain name.

    // Try to parse as an FQID; if there's no @ part, assume it's a domain name.
    QRegularExpression parser(
        "^(@.+?:)?" // Optional username (allow everything for compatibility)
        "((\\[[^]]+\\]|[^:@]+)" // Either IPv6 address or hostname/IPv4 address
        "(:\\d{1,5})?)$", // Optional port
        QRegularExpression::UseUnicodePropertiesOption); // Because asian digits
    auto match = parser.match(mxidOrDomain);

    QUrl maybeBaseUrl = QUrl::fromUserInput(match.captured(2));
    if (!match.hasMatch() || !maybeBaseUrl.isValid())
    {
        emit resolveError(
            tr("%1 is not a valid homeserver address")
                    .arg(maybeBaseUrl.toString()));
        return;
    }

    maybeBaseUrl.setScheme("https"); // Instead of the Qt-default "http"
    if (maybeBaseUrl.port() != -1)
    {
        setHomeserver(maybeBaseUrl);
        emit resolved();
        return;
    }

    auto domain = maybeBaseUrl.host();
    qCDebug(MAIN) << "Resolving server" << domain;
    // Check if the Matrix server has a dedicated service record.
    QDnsLookup* dns = new QDnsLookup();
    dns->setType(QDnsLookup::SRV);
    dns->setName("_matrix._tcp." + domain);

    connect(dns, &QDnsLookup::finished, [this,dns,maybeBaseUrl]() {
        QUrl baseUrl { maybeBaseUrl };
        if (dns->error() == QDnsLookup::NoError &&
                dns->serviceRecords().isEmpty())
        {
            auto record = dns->serviceRecords().front();
            baseUrl.setHost(record.target());
            baseUrl.setPort(record.port());
            qCDebug(MAIN) << "SRV record for" << maybeBaseUrl.host()
                          << "is" << baseUrl.authority();
        } else {
            qCDebug(MAIN) << baseUrl.host() << "doesn't have SRV record"
                          << dns->name() << "- using the hostname as is";
        }
        setHomeserver(baseUrl);
        emit resolved();
        dns->deleteLater();
    });
    dns->lookup();
}

void Connection::connectToServer(const QString& user, const QString& password,
                                 const QString& initialDeviceName,
                                 const QString& deviceId)
{
<<<<<<< HEAD
    auto loginJob = callApi<LoginJob>(QStringLiteral("m.login.password"), user,
            /*medium*/ "", /*address*/ "", password, /*token*/ "",
            deviceId, initialDeviceName);
    connect( loginJob, &BaseJob::success, [=] () {
        connectWithToken(loginJob->user_id(), loginJob->access_token(),
                         loginJob->device_id());
    });
    connect( loginJob, &BaseJob::failure, [=] () {
        emit loginError(loginJob->errorString());
    });
}

void Connection::connectWithToken(const QString& userId,
        const QString& accessToken, const QString& deviceId)
{
    d->userId = userId;
    d->data->setToken(accessToken);
    d->data->setDeviceId(deviceId);
    qCDebug(MAIN) << "Using server" << d->data->baseUrl() << "by user" << userId
                  << "from device" << deviceId;
    emit connected();
}

=======
    checkAndConnect(user,
        [=] {
            doConnectToServer(user, password, initialDeviceName, deviceId);
        });
}
void Connection::doConnectToServer(const QString& user, const QString& password,
                                   const QString& initialDeviceName,
                                   const QString& deviceId)
{
    auto loginJob = callApi<LoginJob>(QStringLiteral("m.login.password"),
            user, /*medium*/ "", /*address*/ "", password, /*token*/ "",
            deviceId, initialDeviceName);
    connect(loginJob, &BaseJob::success, this,
        [=] {
            d->connectWithToken(loginJob->user_id(), loginJob->access_token(),
                                loginJob->device_id());
        });
    connect(loginJob, &BaseJob::failure, this,
        [=] {
            emit loginError(loginJob->errorString());
        });
}

void Connection::connectWithToken(const QString& userId,
                                  const QString& accessToken,
                                  const QString& deviceId)
{
    checkAndConnect(userId,
        [=] { d->connectWithToken(userId, accessToken, deviceId); });
}

void Connection::Private::connectWithToken(const QString& user,
                                           const QString& accessToken,
                                           const QString& deviceId)
{
    userId = user;
    data->setToken(accessToken.toLatin1());
    data->setDeviceId(deviceId);
    qCDebug(MAIN) << "Using server" << data->baseUrl() << "by user"
                  << userId
                  << "from device" << deviceId;
    emit q->connected();

}

void Connection::checkAndConnect(const QString& userId,
                                 std::function<void()> connectFn)
{
    if (d->data->baseUrl().isValid())
    {
        connectFn();
        return;
    }
    // Not good to go, try to fix the homeserver URL.
    if (userId.startsWith('@') && userId.indexOf(':') != -1)
    {
        // The below construct makes a single-shot connection that triggers
        // on the signal and then self-disconnects.
        // NB: doResolveServer can emit resolveError, so this is a part of
        // checkAndConnect function contract.
        QMetaObject::Connection connection;
        connection = connect(this, &Connection::homeserverChanged,
                        this, [=] { connectFn(); disconnect(connection); });
        resolveServer(userId);
    } else
        emit resolveError(
            tr("%1 is an invalid homeserver URL")
                .arg(d->data->baseUrl().toString()));
}

>>>>>>> 8f762a24
void Connection::logout()
{
    auto job = callApi<LogoutJob>();
    connect( job, &LogoutJob::success, [=] {
        stopSync();
        emit loggedOut();
    });
}

void Connection::sync(int timeout)
{
    if (d->syncJob)
        return;

    // Raw string: http://en.cppreference.com/w/cpp/language/string_literal
    const QString filter { R"({"room": { "timeline": { "limit": 100 } } })" };
    auto job = d->syncJob =
            callApi<SyncJob>(d->data->lastEvent(), filter, timeout);
    connect( job, &SyncJob::success, [=] () {
        onSyncSuccess(job->takeData());
        d->syncJob = nullptr;
        emit syncDone();
    });
    connect( job, &SyncJob::retryScheduled, this, &Connection::networkError);
    connect( job, &SyncJob::failure, [=] () {
        d->syncJob = nullptr;
        if (job->error() == BaseJob::ContentAccessError)
            emit loginError(job->errorString());
        else
            emit syncError(job->errorString());
    });
}

void Connection::onSyncSuccess(SyncData &&data) {
    d->data->setLastEvent(data.nextBatch());
    for( auto&& roomData: data.takeRoomData() )
    {
        if ( auto* r = provideRoom(roomData.roomId, roomData.joinState) )
            r->updateData(std::move(roomData));
    }

}

void Connection::stopSync()
{
    if (d->syncJob)
    {
        d->syncJob->abandon();
        d->syncJob = nullptr;
    }
}

void Connection::postMessage(Room* room, const QString& type, const QString& message) const
{
    callApi<SendEventJob>(room->id(), type, message);
}

PostReceiptJob* Connection::postReceipt(Room* room, RoomEvent* event) const
{
    return callApi<PostReceiptJob>(room->id(), event->id());
}

JoinRoomJob* Connection::joinRoom(const QString& roomAlias)
{
    return callApi<JoinRoomJob>(roomAlias);
}

void Connection::leaveRoom(Room* room)
{
    callApi<LeaveRoomJob>(room->id());
}

RoomMessagesJob* Connection::getMessages(Room* room, const QString& from) const
{
    return callApi<RoomMessagesJob>(room->id(), from);
}

MediaThumbnailJob* Connection::getThumbnail(const QUrl& url, QSize requestedSize) const
{
    return callApi<MediaThumbnailJob>(url, requestedSize);
}

MediaThumbnailJob* Connection::getThumbnail(const QUrl& url, int requestedWidth,
                                            int requestedHeight) const
{
    return getThumbnail(url, QSize(requestedWidth, requestedHeight));
}

ForgetRoomJob* Connection::forgetRoom(const QString& id)
{
    // To forget is hard :) First we should ensure the local user is not
    // in the room (by leaving it, if necessary); once it's done, the /forget
    // endpoint can be called; and once this is through, the local Room object
    // (if any existed) is deleted. At the same time, we still have to
    // (basically immediately) return a pointer to ForgetRoomJob. Therefore
    // a ForgetRoomJob is created in advance and can be returned in a probably
    // not-yet-started state (it will start once /leave completes).
    auto forgetJob = new ForgetRoomJob(id);
    auto joinedRoom = d->roomMap.value({id, false});
    if (joinedRoom && joinedRoom->joinState() == JoinState::Join)
    {
        auto leaveJob = joinedRoom->leaveRoom();
        connect(leaveJob, &BaseJob::success,
                this, [=] { forgetJob->start(connectionData()); });
        connect(leaveJob, &BaseJob::failure,
                this, [=] { forgetJob->abandon(); });
    }
    else
        forgetJob->start(connectionData());
    connect(forgetJob, &BaseJob::success, this, [=]
    {
        // If the room happens to be in the map (possible in both forms),
        // delete the found object(s).
        for (auto f: {false, true})
            if (auto r = d->roomMap.take({ id, f }))
            {
                emit aboutToDeleteRoom(r);
                qCDebug(MAIN) << "Room" << id
                              << "in join state" << toCString(r->joinState())
                              << "will be deleted";
                r->deleteLater();
            }
    });
    return forgetJob;
}

QUrl Connection::homeserver() const
{
    return d->data->baseUrl();
}

User* Connection::user(const QString& userId)
{
    if( d->userMap.contains(userId) )
        return d->userMap.value(userId);
    auto* user = createUser(this, userId);
    d->userMap.insert(userId, user);
    return user;
}

User *Connection::user()
{
    if( d->userId.isEmpty() )
        return nullptr;
    return user(d->userId);
}

QString Connection::userId() const
{
    return d->userId;
}

<<<<<<< HEAD
const QString& Connection::deviceId() const
=======
QString Connection::deviceId() const
>>>>>>> 8f762a24
{
    return d->data->deviceId();
}

QString Connection::token() const
{
    return accessToken();
}

QString Connection::accessToken() const
{
    return d->data->accessToken();
}

SyncJob* Connection::syncJob() const
{
    return d->syncJob;
}

int Connection::millisToReconnect() const
{
    return d->syncJob ? d->syncJob->millisToRetry() : 0;
}

QHash< QPair<QString, bool>, Room* > Connection::roomMap() const
{
    // Copy-on-write-and-remove-elements is faster than copying elements one by one.
    QHash< QPair<QString, bool>, Room* > roomMap = d->roomMap;
    for (auto it = roomMap.begin(); it != roomMap.end(); )
    {
        if (it.value()->joinState() == JoinState::Leave)
            it = roomMap.erase(it);
        else
            ++it;
    }
    return roomMap;
}

const ConnectionData* Connection::connectionData() const
{
    return d->data.get();
}

Room* Connection::provideRoom(const QString& id, JoinState joinState)
{
    // TODO: This whole function is a strong case for a RoomManager class.
    if (id.isEmpty())
    {
        qCDebug(MAIN) << "Connection::provideRoom() with empty id, doing nothing";
        return nullptr;
    }

    const auto roomKey = qMakePair(id, joinState == JoinState::Invite);
    auto* room = d->roomMap.value(roomKey, nullptr);
    if (room)
    {
        // Leave is a special case because in transition (5a) (see the .h file)
        // joinState == room->joinState but we still have to preempt the Invite
        // and emit a signal. For Invite and Join, there's no such problem.
        if (room->joinState() == joinState && joinState != JoinState::Leave)
            return room;
    }
    else
    {
        room = createRoom(this, id, joinState);
        if (!room)
        {
            qCCritical(MAIN) << "Failed to create a room" << id;
            return nullptr;
        }
        d->roomMap.insert(roomKey, room);
        qCDebug(MAIN) << "Created Room" << id << ", invited:" << roomKey.second;
        emit newRoom(room);
    }
    if (joinState == JoinState::Invite)
    {
        // prev is either Leave or nullptr
        auto* prev = d->roomMap.value({id, false}, nullptr);
        emit invitedRoom(room, prev);
    }
    else
    {
        room->setJoinState(joinState);
        // Preempt the Invite room (if any) with a room in Join/Leave state.
        auto* prevInvite = d->roomMap.take({id, true});
        if (joinState == JoinState::Join)
            emit joinedRoom(room, prevInvite);
        else if (joinState == JoinState::Leave)
            emit leftRoom(room, prevInvite);
        if (prevInvite)
        {
            qCDebug(MAIN) << "Deleting Invite state for room" << prevInvite->id();
            emit aboutToDeleteRoom(prevInvite);
            delete prevInvite;
        }
    }

    return room;
}

Connection::room_factory_t Connection::createRoom =
    [](Connection* c, const QString& id, JoinState joinState)
    { return new Room(c, id, joinState); };

Connection::user_factory_t Connection::createUser =
    [](Connection* c, const QString& id) { return new User(id, c); };

QByteArray Connection::generateTxnId()
{
    return d->data->generateTxnId();
}

void Connection::setHomeserver(const QUrl& url)
{
    if (d->data->baseUrl() == url)
        return;

    d->data->setBaseUrl(url);
    emit homeserverChanged(url);
}

static constexpr int CACHE_VERSION_MAJOR = 1;
static constexpr int CACHE_VERSION_MINOR = 0;

void Connection::saveState(const QUrl &toFile) const
{
    if (!d->cacheState)
        return;

    QElapsedTimer et; et.start();

    QFileInfo stateFile {
        toFile.isEmpty() ? stateCachePath() : toFile.toLocalFile()
    };
    if (!stateFile.dir().exists())
        stateFile.dir().mkpath(".");

    QFile outfile { stateFile.absoluteFilePath() };
    if (!outfile.open(QFile::WriteOnly))
    {
        qCWarning(MAIN) << "Error opening" << stateFile.absoluteFilePath()
                        << ":" << outfile.errorString();
        qCWarning(MAIN) << "Caching the rooms state disabled";
        d->cacheState = false;
        return;
    }

    QJsonObject roomObj;
    {
        QJsonObject rooms;
        QJsonObject inviteRooms;
        for (auto i : roomMap()) // Pass on rooms in Leave state
        {
            if (i->joinState() == JoinState::Invite)
                inviteRooms.insert(i->id(), i->toJson());
            else
                rooms.insert(i->id(), i->toJson());
        }

        if (!rooms.isEmpty())
            roomObj.insert("join", rooms);
        if (!inviteRooms.isEmpty())
            roomObj.insert("invite", inviteRooms);
    }

    QJsonObject rootObj;
    rootObj.insert("next_batch", d->data->lastEvent());
    rootObj.insert("rooms", roomObj);

    QJsonObject versionObj;
    versionObj.insert("major", CACHE_VERSION_MAJOR);
    versionObj.insert("minor", CACHE_VERSION_MINOR);
    rootObj.insert("cache_version", versionObj);

    QByteArray data = QJsonDocument(rootObj).toJson(QJsonDocument::Compact);

    qCDebug(MAIN) << "Writing state to file" << outfile.fileName();
    outfile.write(data.data(), data.size());
    qCDebug(PROFILER) << "*** Cached state for" << userId()
                      << "saved in" << et.elapsed() << "ms";
}

void Connection::loadState(const QUrl &fromFile)
{
    if (!d->cacheState)
        return;

    QElapsedTimer et; et.start();
    QFile file {
        fromFile.isEmpty() ? stateCachePath() : fromFile.toLocalFile()
    };
    if (!file.exists())
    {
        qCDebug(MAIN) << "No state cache file found";
        return;
    }
    file.open(QFile::ReadOnly);
    QByteArray data = file.readAll();

    auto jsonDoc = QJsonDocument::fromJson(data);
    auto actualCacheVersionMajor =
            jsonDoc.object()
            .value("cache_version").toObject()
            .value("major").toInt();
    if (actualCacheVersionMajor < CACHE_VERSION_MAJOR)
    {
        qCWarning(MAIN) << "Major version of the cache file is"
                        << actualCacheVersionMajor << "but"
                        << CACHE_VERSION_MAJOR
                        << "required; discarding the cache";
        return;
    }

    SyncData sync;
    sync.parseJson(jsonDoc);
    onSyncSuccess(std::move(sync));
    qCDebug(PROFILER) << "*** Cached state for" << userId()
                      << "loaded in" << et.elapsed() << "ms";
}

QString Connection::stateCachePath() const
{
    auto safeUserId = userId();
    safeUserId.replace(':', '_');
    return QStandardPaths::writableLocation(QStandardPaths::CacheLocation)
            % '/' % safeUserId % "_state.json";
}

bool Connection::cacheState() const
{
    return d->cacheState;
}

void Connection::setCacheState(bool newValue)
{
    if (d->cacheState != newValue)
    {
        d->cacheState = newValue;
        emit cacheStateChanged();
    }
}
<|MERGE_RESOLUTION|>--- conflicted
+++ resolved
@@ -151,31 +151,6 @@
                                  const QString& initialDeviceName,
                                  const QString& deviceId)
 {
-<<<<<<< HEAD
-    auto loginJob = callApi<LoginJob>(QStringLiteral("m.login.password"), user,
-            /*medium*/ "", /*address*/ "", password, /*token*/ "",
-            deviceId, initialDeviceName);
-    connect( loginJob, &BaseJob::success, [=] () {
-        connectWithToken(loginJob->user_id(), loginJob->access_token(),
-                         loginJob->device_id());
-    });
-    connect( loginJob, &BaseJob::failure, [=] () {
-        emit loginError(loginJob->errorString());
-    });
-}
-
-void Connection::connectWithToken(const QString& userId,
-        const QString& accessToken, const QString& deviceId)
-{
-    d->userId = userId;
-    d->data->setToken(accessToken);
-    d->data->setDeviceId(deviceId);
-    qCDebug(MAIN) << "Using server" << d->data->baseUrl() << "by user" << userId
-                  << "from device" << deviceId;
-    emit connected();
-}
-
-=======
     checkAndConnect(user,
         [=] {
             doConnectToServer(user, password, initialDeviceName, deviceId);
@@ -215,8 +190,7 @@
     data->setToken(accessToken.toLatin1());
     data->setDeviceId(deviceId);
     qCDebug(MAIN) << "Using server" << data->baseUrl() << "by user"
-                  << userId
-                  << "from device" << deviceId;
+                  << userId << "from device" << deviceId;
     emit q->connected();
 
 }
@@ -246,7 +220,6 @@
                 .arg(d->data->baseUrl().toString()));
 }
 
->>>>>>> 8f762a24
 void Connection::logout()
 {
     auto job = callApi<LogoutJob>();
@@ -399,11 +372,7 @@
     return d->userId;
 }
 
-<<<<<<< HEAD
-const QString& Connection::deviceId() const
-=======
 QString Connection::deviceId() const
->>>>>>> 8f762a24
 {
     return d->data->deviceId();
 }
