--- conflicted
+++ resolved
@@ -46,15 +46,7 @@
 
     inline QJsonValue toJson(const QByteArray& bytes)
     {
-<<<<<<< HEAD
-        return QJsonValue(static_cast<const char*>(bytes));
-=======
-#if QT_VERSION < QT_VERSION_CHECK(5, 3, 0)
-        return QJsonValue(QLatin1String(bytes.constData()));
-#else
         return QJsonValue(bytes.constData());
-#endif
->>>>>>> a4a11293
     }
 
     template <typename T>
